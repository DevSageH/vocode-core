--- conflicted
+++ resolved
@@ -4,6 +4,7 @@
     AzureSynthesizerConfig,
     CartesiaSynthesizerConfig,
     ElevenLabsSynthesizerConfig,
+    PlayHtSynthesizerConfig,
     RimeSynthesizerConfig,
     StreamElementsSynthesizerConfig,
     SynthesizerConfig,
@@ -14,11 +15,8 @@
 from vocode.streaming.synthesizer.cartesia_synthesizer import CartesiaSynthesizer
 from vocode.streaming.synthesizer.eleven_labs_synthesizer import ElevenLabsSynthesizer
 from vocode.streaming.synthesizer.eleven_labs_websocket_synthesizer import ElevenLabsWSSynthesizer
-<<<<<<< HEAD
-=======
 from vocode.streaming.synthesizer.play_ht_synthesizer import PlayHtSynthesizer
 # from vocode.streaming.synthesizer.play_ht_synthesizer_v2 import PlayHtSynthesizerV2
->>>>>>> c37d5874
 from vocode.streaming.synthesizer.rime_synthesizer import RimeSynthesizer
 from vocode.streaming.synthesizer.stream_elements_synthesizer import StreamElementsSynthesizer
 
@@ -37,14 +35,11 @@
             if synthesizer_config.experimental_websocket:
                 eleven_labs_synthesizer_class_type = ElevenLabsWSSynthesizer
             return eleven_labs_synthesizer_class_type(synthesizer_config)
-<<<<<<< HEAD
-=======
         # elif isinstance(synthesizer_config, PlayHtSynthesizerConfig):
         #     if synthesizer_config.version == "2":
         #         return PlayHtSynthesizerV2(synthesizer_config)
             #else:
             #    return PlayHtSynthesizer(synthesizer_config)
->>>>>>> c37d5874
         elif isinstance(synthesizer_config, RimeSynthesizerConfig):
             return RimeSynthesizer(synthesizer_config)
         elif isinstance(synthesizer_config, StreamElementsSynthesizerConfig):
